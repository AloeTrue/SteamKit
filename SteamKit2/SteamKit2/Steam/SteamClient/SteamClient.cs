﻿/*
 * This file is subject to the terms and conditions defined in
 * file 'license.txt', which is part of this source code package.
 */



using System;
using System.Collections.Generic;
using System.Net.Sockets;
using System.Threading;
using SteamKit2.Internal;
using System.Diagnostics;
using ProtoBuf;

namespace SteamKit2
{
    /// <summary>
    /// Represents a single client that connects to the Steam3 network.
    /// This class is also responsible for handling the registration of client message handlers and callbacks.
    /// </summary>
    public sealed partial class SteamClient : CMClient
    {
        Dictionary<Type, ClientMsgHandler> handlers;

        long currentJobId = 0;
        DateTime processStartTime;

        object callbackLock = new object();
        Queue<ICallbackMsg> callbackQueue;


        /// <summary>
        /// Initializes a new instance of the <see cref="SteamClient"/> class with a specific connection type.
        /// </summary>
        /// <param name="type">The connection type to use.</param>
        public SteamClient( ProtocolType type = ProtocolType.Tcp )
            : base( type )
        {
            callbackQueue = new Queue<ICallbackMsg>();

            this.handlers = new Dictionary<Type, ClientMsgHandler>();

            // add this library's handlers
            this.AddHandler( new SteamUser() );
            this.AddHandler( new SteamFriends() );
            this.AddHandler( new SteamApps() );
            this.AddHandler( new SteamGameCoordinator() );
            this.AddHandler( new SteamGameServer() );
            this.AddHandler( new SteamUserStats() );
            this.AddHandler( new SteamMasterServer() );
            this.AddHandler( new SteamCloud() );
            this.AddHandler( new SteamWorkshop() );
            this.AddHandler( new SteamTrading() );
            this.AddHandler( new SteamUnifiedMessages() );
            this.AddHandler( new SteamScreenshots() );

            using ( var process = Process.GetCurrentProcess())
            {
                this.processStartTime = process.StartTime;
            }
        }


        #region Handlers
        /// <summary>
        /// Adds a new handler to the internal list of message handlers.
        /// </summary>
        /// <param name="handler">The handler to add.</param>
        /// <exception cref="InvalidOperationException">A handler of that type is already registered.</exception>
        public void AddHandler( ClientMsgHandler handler )
        {
            if ( handlers.ContainsKey( handler.GetType() ) )
                throw new InvalidOperationException( string.Format( "A handler of type \"{0}\" is already registered.", handler.GetType() ) );

            handlers[ handler.GetType() ] = handler;
            handler.Setup( this );
        }

        /// <summary>
        /// Removes a registered handler by name.
        /// </summary>
        /// <param name="handler">The handler name to remove.</param>
        public void RemoveHandler( Type handler )
        {
            if ( !handlers.ContainsKey( handler ) )
                return;

            handlers.Remove( handler );
        }
        /// <summary>
        /// Removes a registered handler.
        /// </summary>
        /// <param name="handler">The handler to remove.</param>
        public void RemoveHandler( ClientMsgHandler handler )
        {
            this.RemoveHandler( handler.GetType() );
        }

        /// <summary>
        /// Returns a registered handler.
        /// </summary>
        /// <typeparam name="T">The type of the handler to cast to. Must derive from ClientMsgHandler.</typeparam>
        /// <returns>
        /// A registered handler on success, or null if the handler could not be found.
        /// </returns>
        public T GetHandler<T>()
            where T : ClientMsgHandler
        {
            Type type = typeof( T );

            if ( handlers.ContainsKey( type ) )
                return handlers[ type ] as T;

            return null;
        }
        #endregion


        #region Callbacks
        /// <summary>
        /// Gets the next callback object in the queue.
        /// This function does not dequeue the callback, you must call FreeLastCallback after processing it.
        /// </summary>
        /// <returns>The next callback in the queue, or null if no callback is waiting.</returns>
        public ICallbackMsg GetCallback()
        {
            return GetCallback( false );
        }
        /// <summary>
        /// Gets the next callback object in the queue, and optionally frees it.
        /// </summary>
        /// <param name="freeLast">if set to <c>true</c> this function also frees the last callback if one existed.</param>
        /// <returns>The next callback in the queue, or null if no callback is waiting.</returns>
        public ICallbackMsg GetCallback( bool freeLast )
        {
            lock ( callbackLock )
            {
                if ( callbackQueue.Count > 0 )
                    return ( freeLast ? callbackQueue.Dequeue() : callbackQueue.Peek() );
            }

            return null;
        }

        /// <summary>
        /// Blocks the calling thread until a callback object is posted to the queue.
        /// This function does not dequeue the callback, you must call FreeLastCallback after processing it.
        /// </summary>
        /// <returns>The callback object from the queue.</returns>
        public ICallbackMsg WaitForCallback()
        {
            return WaitForCallback( false );
        }
        /// <summary>
        /// Blocks the calling thread until a callback object is posted to the queue, or null after the timeout has elapsed.
        /// This function does not dequeue the callback, you must call FreeLastCallback after processing it.
        /// </summary>
        /// <param name="timeout">The length of time to block.</param>
        /// <returns>A callback object from the queue if a callback has been posted, or null if the timeout has elapsed.</returns>
        public ICallbackMsg WaitForCallback( TimeSpan timeout )
        {
            lock ( callbackLock )
            {
                if ( callbackQueue.Count == 0 )
                {
                    if ( !Monitor.Wait( callbackLock, timeout ) )
                        return null;
                }

                return callbackQueue.Peek();
            }
        }
        /// <summary>
        /// Blocks the calling thread until a callback object is posted to the queue, and optionally frees it.
        /// </summary>
        /// <param name="freeLast">if set to <c>true</c> this function also frees the last callback.</param>
        /// <returns>The callback object from the queue.</returns>
        public ICallbackMsg WaitForCallback( bool freeLast )
        {
            lock ( callbackLock )
            {
                if ( callbackQueue.Count == 0 )
                    Monitor.Wait( callbackLock );

                return ( freeLast ? callbackQueue.Dequeue() : callbackQueue.Peek() );
            }
        }
        /// <summary>
        /// Blocks the calling thread until a callback object is posted to the queue, and optionally frees it.
        /// </summary>
        /// <param name="freeLast">if set to <c>true</c> this function also frees the last callback.</param>
        /// <param name="timeout">The length of time to block.</param>
        /// <returns>A callback object from the queue if a callback has been posted, or null if the timeout has elapsed.</returns>
        public ICallbackMsg WaitForCallback( bool freeLast, TimeSpan timeout )
        {
            lock ( callbackLock )
            {
                if ( callbackQueue.Count == 0 )
                {
                    if ( !Monitor.Wait( callbackLock, timeout ) )
                        return null;
                }

                return ( freeLast ? callbackQueue.Dequeue() : callbackQueue.Peek() );
            }
        }

        /// <summary>
        /// Frees the last callback in the queue.
        /// </summary>
        public void FreeLastCallback()
        {
            lock ( callbackLock )
            {
                if ( callbackQueue.Count == 0 )
                    return;

                callbackQueue.Dequeue();
            }
        }

        /// <summary>
        /// Posts a callback to the queue. This is normally used directly by client message handlers.
        /// </summary>
        /// <param name="msg">The message.</param>
        public void PostCallback( CallbackMsg msg )
        {
            if ( msg == null )
                return;

            lock ( callbackLock )
            {
                callbackQueue.Enqueue( msg );
                Monitor.Pulse( callbackLock );
            }
        }
        #endregion


        /// <summary>
        /// Returns the next available JobID for job based messages.
        /// This function is thread-safe.
        /// </summary>
        /// <returns>The next available JobID.</returns>
        public JobID GetNextJobID()
        {
            var sequence = ( uint )Interlocked.Increment( ref currentJobId );
            return new JobID
            {
                BoxID = 0,
                ProcessID = 0,
                SequentialCount = sequence,
                StartTime = processStartTime
            };
        }


        /// <summary>
        /// Called when a client message is received from the network.
        /// </summary>
        /// <param name="packetMsg">The packet message.</param>
        protected override void OnClientMsgReceived( IPacketMsg packetMsg )
        {
            // let the underlying CMClient handle this message first
            base.OnClientMsgReceived( packetMsg );

            if (packetMsg == null)
            {
                // bail if the packet failed to parse. CMClient will handle this
                return;
            }

            switch ( packetMsg.MsgType )
            {
                case EMsg.ChannelEncryptResult:
                    HandleEncryptResult( packetMsg ); // we're interested in this client message to post the connected callback
                    break;

                case EMsg.ClientCMList:
                    HandleCMList( packetMsg );
                    break;

                case EMsg.ClientServerList:
                    HandleServerList( packetMsg );
                    break;
            }

            // pass along the clientmsg to all registered handlers
            foreach ( var kvp in handlers )
            {
                try
                {
                    kvp.Value.HandleMsg( packetMsg );
                }
                catch ( ProtoException ex )
                {
                    DebugLog.WriteLine( "SteamClient", "'{0}' handler failed to (de)serialize a protobuf: '{1}'", kvp.Key.Name, ex.Message );
                    Disconnect();
                    return;
                }
                catch ( Exception ex )
                {
                    DebugLog.WriteLine( "SteamClient", "Unhandled '{0}' exception from '{1}' handler: '{2}'", ex.GetType().Name, kvp.Key.Name, ex.Message );
                    Disconnect();
                    return;
                }
            }
        }
        /// <summary>
        /// Called when the client is physically disconnected from Steam3.
        /// </summary>
<<<<<<< HEAD
        protected override void OnClientDisconnected( bool consumerInitiated )
        {
            this.PostCallback( new DisconnectedCallback( consumerInitiated ) );
=======
        protected override void OnClientDisconnected( bool userInitiated )
        {
            this.PostCallback( new DisconnectedCallback( userInitiated ) );
>>>>>>> 9b9cfd73
        }


        void HandleEncryptResult( IPacketMsg packetMsg )
        {
            var encResult = new Msg<MsgChannelEncryptResult>( packetMsg );

            PostCallback( new ConnectedCallback( encResult.Body ) );
        }

        void HandleCMList( IPacketMsg packetMsg )
        {
            var cmMsg = new ClientMsgProtobuf<CMsgClientCMList>( packetMsg );

            PostCallback( new CMListCallback( cmMsg.Body ) );
        }

        void HandleServerList( IPacketMsg packetMsg )
        {
            var listMsg = new ClientMsgProtobuf<CMsgClientServerList>( packetMsg );

            PostCallback( new ServerListCallback( listMsg.Body ) );
        }

    }
}<|MERGE_RESOLUTION|>--- conflicted
+++ resolved
@@ -310,15 +310,9 @@
         /// <summary>
         /// Called when the client is physically disconnected from Steam3.
         /// </summary>
-<<<<<<< HEAD
-        protected override void OnClientDisconnected( bool consumerInitiated )
-        {
-            this.PostCallback( new DisconnectedCallback( consumerInitiated ) );
-=======
         protected override void OnClientDisconnected( bool userInitiated )
         {
             this.PostCallback( new DisconnectedCallback( userInitiated ) );
->>>>>>> 9b9cfd73
         }
 
 
